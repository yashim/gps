""" Default configuration and hyperparameters for agent objects. """
import logging

import numpy as np


LOGGER = logging.getLogger(__name__)


# Agent
AGENT = {
    'dH': 0,
    'x0var': 0,
    'noisy_body_idx': np.array([]),
    'noisy_body_var': np.array([]),
    'pos_body_idx': np.array([]),
    'pos_body_offset': np.array([]),
    'smooth_noise': True,
    'smooth_noise_var': 2.0,
    'smooth_noise_renormalize': True,
}


try:
    import rospkg

    import roslib

    roslib.load_manifest('gps_agent_pkg')

    # AgentROS
    AGENT_ROS = {
        #TODO: It might be worth putting this in JSON/yaml format so C++
        #      can read it.
        'trial_command_topic': 'gps_controller_trial_command',
        'reset_command_topic': 'gps_controller_position_command',
        'relax_command_topic': 'gps_controller_relax_command',
        'data_request_topic': 'gps_controller_data_request',
        'sample_result_topic': 'gps_controller_report',
        'trial_timeout': 20,  # Give this many seconds for a trial.
        'reset_conditions': [],  # Defines reset modes + positions for
                                 # trial and auxiliary arms.
        'frequency': 20,
        'end_effector_points': np.array([]),
        #TODO: Actually pass in low gains and high gains and use both
        #      for the position controller.
        'pid_params': np.array([
            2400.0, 0.0, 18.0, 4.0,
            1200.0, 0.0, 20.0, 4.0,
            1000.0, 0.0, 6.0, 4.0,
            700.0, 0.0, 4.0, 4.0,
            300.0, 0.0, 6.0, 2.0,
            300.0, 0.0, 4.0, 2.0,
            300.0, 0.0, 2.0, 2.0
        ]),
    }
except ImportError as e:
    AGENT_ROS = {}
    LOGGER.debug('No ROS enabled: %s', e)
except rospkg.common.ResourceNotFound as e:
    AGENT_ROS = {}
    LOGGER.debug('No gps_agent_pkg: %s', e)


# AgentMuJoCo
AGENT_MUJOCO = {
    'substeps': 1,
    'camera_pos': np.array([2., 3., 2., 0., 0., 0.]),
<<<<<<< HEAD
=======
    'image_width': 640,
    'image_height': 480,
    'image_channels': 3,
    'meta_include': []
>>>>>>> 7cb07215
}

AGENT_BOX2D = {
    'render': True,
}<|MERGE_RESOLUTION|>--- conflicted
+++ resolved
@@ -66,13 +66,10 @@
 AGENT_MUJOCO = {
     'substeps': 1,
     'camera_pos': np.array([2., 3., 2., 0., 0., 0.]),
-<<<<<<< HEAD
-=======
     'image_width': 640,
     'image_height': 480,
     'image_channels': 3,
     'meta_include': []
->>>>>>> 7cb07215
 }
 
 AGENT_BOX2D = {
