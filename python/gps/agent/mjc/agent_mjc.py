""" This file defines an agent for the MuJoCo simulator environment. """
import copy

import numpy as np

import mjcpy

from gps.agent.agent import Agent
from gps.agent.agent_utils import generate_noise, setup
from gps.agent.config import AGENT_MUJOCO
from gps.proto.gps_pb2 import JOINT_ANGLES, JOINT_VELOCITIES, \
        END_EFFECTOR_POINTS, END_EFFECTOR_POINT_VELOCITIES, \
<<<<<<< HEAD
        END_EFFECTOR_POINT_JACOBIANS, ACTION, RGB_IMAGE
=======
        END_EFFECTOR_POINT_JACOBIANS, ACTION, RGB_IMAGE, RGB_IMAGE_SIZE, \
        DOMAIN_IMAGE, DOMAIN_IMAGE_SIZE
>>>>>>> 7cb07215
from gps.sample.sample import Sample


class AgentMuJoCo(Agent):
    """
    All communication between the algorithms and MuJoCo is done through
    this class.
    """
    def __init__(self, hyperparams):
        config = copy.deepcopy(AGENT_MUJOCO)
        config.update(hyperparams)
        Agent.__init__(self, config)
        self._setup_conditions()
        self._setup_world(hyperparams['filename'])

    def _setup_conditions(self):
        """
        Helper method for setting some hyperparameters that may vary by
        condition.
        """
        conds = self._hyperparams['conditions']
        for field in ('x0', 'x0var', 'pos_body_idx', 'pos_body_offset',
                      'noisy_body_idx', 'noisy_body_var', 'filename'):
            self._hyperparams[field] = setup(self._hyperparams[field], conds)

    def _setup_world(self, filename):
        """
        Helper method for handling setup of the MuJoCo world.
        Args:
            filename: Path to XML file containing the world information.
        """
        self._world = []
        self._model = []

        # Initialize Mujoco worlds. If there's only one xml file, create a single world object,
        # otherwise create a different world for each condition.
        if not isinstance(filename, list):
            self._world = mjcpy.MJCWorld(filename)
            self._model = self._world.get_model()
            self._world = [self._world
                           for _ in range(self._hyperparams['conditions'])]
            self._model = [copy.deepcopy(self._model)
                           for _ in range(self._hyperparams['conditions'])]
        else:
            for i in range(self._hyperparams['conditions']):
                self._world.append(mjcpy.MJCWorld(self._hyperparams['filename'][i]))
                self._model.append(self._world[i].get_model())

        for i in range(self._hyperparams['conditions']):
            for j in range(len(self._hyperparams['pos_body_idx'][i])):
                idx = self._hyperparams['pos_body_idx'][i][j]
                self._model[i]['body_pos'][idx, :] += \
                        self._hyperparams['pos_body_offset'][i]
            self._world[i].set_model(self._model[i])
            x0 = self._hyperparams['x0'][i]
            idx = len(x0) // 2
            data = {'qpos': x0[:idx], 'qvel': x0[idx:]}
            self._world[i].set_data(data)
            self._world[i].kinematics()

        self._joint_idx = list(range(self._model[0]['nq']))
        self._vel_idx = [i + self._model[0]['nq'] for i in self._joint_idx]

        # Initialize x0.
        self.x0 = []
        for i in range(self._hyperparams['conditions']):
            if END_EFFECTOR_POINTS in self.x_data_types:
                eepts = self._world[i].get_data()['site_xpos'].flatten()
                self.x0.append(
                    np.concatenate([self._hyperparams['x0'][i], eepts, np.zeros_like(eepts)])
                )
            else:
                self.x0.append(self._hyperparams['x0'][i])

        cam_pos = self._hyperparams['camera_pos']
        for i in range(self._hyperparams['conditions']):
<<<<<<< HEAD
            self._world[i].init_cam(cam_pos[0], cam_pos[1], cam_pos[2],
                                    cam_pos[3], cam_pos[4], cam_pos[5])
=======
            self._world[i].init_viewer(640,
                                       480,
                                       cam_pos[0], cam_pos[1], cam_pos[2],
                                       cam_pos[3], cam_pos[4], cam_pos[5])
>>>>>>> 7cb07215

    def sample(self, policy, condition, verbose=True, save=True):
        """
        Runs a trial and constructs a new sample containing information
        about the trial.
        Args:
            policy: Policy to to used in the trial.
            condition: Which condition setup to run.
            verbose: Whether or not to plot the trial.
            save: Whether or not to store the trial into the samples.
        """
        # Create new sample, populate first time step.
        new_sample = self._init_sample(condition)
        mj_X = self._hyperparams['x0'][condition]
        U = np.zeros([self.T, self.dU])
        noise = generate_noise(self.T, self.dU, self._hyperparams)
        if np.any(self._hyperparams['x0var'][condition] > 0):
            x0n = self._hyperparams['x0var'] * \
                    np.random.randn(self._hyperparams['x0var'].shape)
            mj_X += x0n
        noisy_body_idx = self._hyperparams['noisy_body_idx'][condition]
        if noisy_body_idx.size > 0:
            for i in range(len(noisy_body_idx)):
                idx = noisy_body_idx[i]
                var = self._hyperparams['noisy_body_var'][condition][i]
                self._model[condition]['body_pos'][idx, :] += \
                        var * np.random.randn(1, 3)
        self._world[condition].set_model(self._model[condition])
        for t in range(self.T):
            X_t = new_sample.get_X(t=t)
            obs_t = new_sample.get_obs(t=t)
            mj_U = policy.act(X_t, obs_t, t, noise[t, :])
            U[t, :] = mj_U
            if verbose:
                self._world[condition].plot(mj_X)
<<<<<<< HEAD
                # obs = self._world[condition].get_image()
=======
>>>>>>> 7cb07215
            if (t + 1) < self.T:
                for _ in range(self._hyperparams['substeps']):
                    mj_X, _ = self._world[condition].step(mj_X, mj_U)
                #TODO: Some hidden state stuff will go here.
                self._data = self._world[condition].get_data()
                self._set_sample(new_sample, mj_X, t, condition)
        new_sample.set(ACTION, U)
        if save:
            self._samples[condition].append(new_sample)
        return new_sample

    def _init_sample(self, condition):
        """
        Construct a new sample and fill in the first time step.
        Args:
            condition: Which condition to initialize.
        """
        sample = Sample(self)
        sample.set(JOINT_ANGLES,
                   self._hyperparams['x0'][condition][self._joint_idx], t=0)
        sample.set(JOINT_VELOCITIES,
                   self._hyperparams['x0'][condition][self._vel_idx], t=0)
        self._data = self._world[condition].get_data()
        eepts = self._data['site_xpos'].flatten()
        sample.set(END_EFFECTOR_POINTS, eepts, t=0)
        sample.set(END_EFFECTOR_POINT_VELOCITIES, np.zeros_like(eepts), t=0)
        jac = np.zeros([eepts.shape[0], self._model[condition]['nq']])
        for site in range(eepts.shape[0] // 3):
            idx = site * 3
            jac[idx:(idx+3), :] = self._world[condition].get_jac_site(site)
        sample.set(END_EFFECTOR_POINT_JACOBIANS, jac, t=0)

        # save initial image to meta data
        self._world[condition].plot(self._hyperparams['x0'][condition])
        img = self._world[condition].get_image_scaled(self._hyperparams['image_width'],
                                                      self._hyperparams['image_height'])
        # mjcpy image shape is [height, width, channels], dim-shuffle it for later conv-net processing,
        # and flatten for storage
        img_data = np.transpose(img["img"], (2, 1, 0)).flatten()
        # if initial image is an observation, replicate it for each time step
        if DOMAIN_IMAGE in self.obs_data_types:
            sample.set(DOMAIN_IMAGE, np.tile(img_data, (self.T, 1)), t=None)
        else:
            sample.set(DOMAIN_IMAGE, img_data, t=None)
        sample.set(DOMAIN_IMAGE_SIZE, np.array([self._hyperparams['image_channels'],
                                                self._hyperparams['image_width'],
                                                self._hyperparams['image_height']]), t=None)
        # only save subsequent images if image is part of observation
        if RGB_IMAGE in self.obs_data_types:
            sample.set(RGB_IMAGE, img_data, t=0)
            sample.set(RGB_IMAGE_SIZE, [self._hyperparams['image_channels'],
                                        self._hyperparams['image_width'],
                                        self._hyperparams['image_height']], t=None)
        return sample

    def _set_sample(self, sample, mj_X, t, condition):
        """
        Set the data for a sample for one time step.
        Args:
            sample: Sample object to set data for.
            mj_X: Data to set for sample.
            t: Time step to set for sample.
            condition: Which condition to set.
        """
        sample.set(JOINT_ANGLES, np.array(mj_X[self._joint_idx]), t=t+1)
        sample.set(JOINT_VELOCITIES, np.array(mj_X[self._vel_idx]), t=t+1)
        curr_eepts = self._data['site_xpos'].flatten()
        sample.set(END_EFFECTOR_POINTS, curr_eepts, t=t+1)
        prev_eepts = sample.get(END_EFFECTOR_POINTS, t=t)
        eept_vels = (curr_eepts - prev_eepts) / self._hyperparams['dt']
        sample.set(END_EFFECTOR_POINT_VELOCITIES, eept_vels, t=t+1)
        jac = np.zeros([curr_eepts.shape[0], self._model[condition]['nq']])
        for site in range(curr_eepts.shape[0] // 3):
            idx = site * 3
            jac[idx:(idx+3), :] = self._world[condition].get_jac_site(site)
<<<<<<< HEAD
        sample.set(END_EFFECTOR_POINT_JACOBIANS, jac, t=t+1)
=======
        sample.set(END_EFFECTOR_POINT_JACOBIANS, jac, t=t+1)
        if RGB_IMAGE in self.obs_data_types:
            img = self._world[condition].get_image_scaled(self._hyperparams['image_width'],
                                                          self._hyperparams['image_height'])
            sample.set(RGB_IMAGE, np.transpose(img["img"], (2, 1, 0)).flatten(), t=t+1)

    def _get_image_from_obs(self, obs):
        imstart = 0
        imend = 0
        IMAGE_CHANNELS = self._hyperparams['image_channels']
        IMAGE_WIDTH = self._hyperparams['image_width']
        IMAGE_HEIGHT = self._hyperparams['image_height']
        for sensor in self._hyperparams['obs_include']:
            # Assumes only one of RGB_IMAGE or DOMAIN_IMAGE is present
            if sensor == RGB_IMAGE or sensor == DOMAIN_IMAGE:
                imend = imstart + self._hyperparams['sensor_dims'][sensor]
                break
            else:
                imstart += self._hyperparams['sensor_dims'][sensor]
        img = obs[imstart:imend]
        img = img.reshape((IMAGE_CHANNELS,IMAGE_WIDTH, IMAGE_HEIGHT))
        img = np.transpose(img, [1,2,0])
        return img
>>>>>>> 7cb07215
<|MERGE_RESOLUTION|>--- conflicted
+++ resolved
@@ -10,12 +10,9 @@
 from gps.agent.config import AGENT_MUJOCO
 from gps.proto.gps_pb2 import JOINT_ANGLES, JOINT_VELOCITIES, \
         END_EFFECTOR_POINTS, END_EFFECTOR_POINT_VELOCITIES, \
-<<<<<<< HEAD
-        END_EFFECTOR_POINT_JACOBIANS, ACTION, RGB_IMAGE
-=======
         END_EFFECTOR_POINT_JACOBIANS, ACTION, RGB_IMAGE, RGB_IMAGE_SIZE, \
         DOMAIN_IMAGE, DOMAIN_IMAGE_SIZE
->>>>>>> 7cb07215
+
 from gps.sample.sample import Sample
 
 
@@ -92,15 +89,10 @@
 
         cam_pos = self._hyperparams['camera_pos']
         for i in range(self._hyperparams['conditions']):
-<<<<<<< HEAD
-            self._world[i].init_cam(cam_pos[0], cam_pos[1], cam_pos[2],
-                                    cam_pos[3], cam_pos[4], cam_pos[5])
-=======
-            self._world[i].init_viewer(640,
-                                       480,
+            self._world[i].init_viewer(AGENT_MUJOCO['image_width'],
+                                       AGENT_MUJOCO['image_height'],
                                        cam_pos[0], cam_pos[1], cam_pos[2],
                                        cam_pos[3], cam_pos[4], cam_pos[5])
->>>>>>> 7cb07215
 
     def sample(self, policy, condition, verbose=True, save=True):
         """
@@ -136,10 +128,6 @@
             U[t, :] = mj_U
             if verbose:
                 self._world[condition].plot(mj_X)
-<<<<<<< HEAD
-                # obs = self._world[condition].get_image()
-=======
->>>>>>> 7cb07215
             if (t + 1) < self.T:
                 for _ in range(self._hyperparams['substeps']):
                     mj_X, _ = self._world[condition].step(mj_X, mj_U)
@@ -176,7 +164,8 @@
         self._world[condition].plot(self._hyperparams['x0'][condition])
         img = self._world[condition].get_image_scaled(self._hyperparams['image_width'],
                                                       self._hyperparams['image_height'])
-        # mjcpy image shape is [height, width, channels], dim-shuffle it for later conv-net processing,
+        # mjcpy image shape is [height, width, channels],
+        # dim-shuffle it for later conv-net processing,
         # and flatten for storage
         img_data = np.transpose(img["img"], (2, 1, 0)).flatten()
         # if initial image is an observation, replicate it for each time step
@@ -215,9 +204,6 @@
         for site in range(curr_eepts.shape[0] // 3):
             idx = site * 3
             jac[idx:(idx+3), :] = self._world[condition].get_jac_site(site)
-<<<<<<< HEAD
-        sample.set(END_EFFECTOR_POINT_JACOBIANS, jac, t=t+1)
-=======
         sample.set(END_EFFECTOR_POINT_JACOBIANS, jac, t=t+1)
         if RGB_IMAGE in self.obs_data_types:
             img = self._world[condition].get_image_scaled(self._hyperparams['image_width'],
@@ -227,9 +213,9 @@
     def _get_image_from_obs(self, obs):
         imstart = 0
         imend = 0
-        IMAGE_CHANNELS = self._hyperparams['image_channels']
-        IMAGE_WIDTH = self._hyperparams['image_width']
-        IMAGE_HEIGHT = self._hyperparams['image_height']
+        image_channels = self._hyperparams['image_channels']
+        image_width = self._hyperparams['image_width']
+        image_height = self._hyperparams['image_height']
         for sensor in self._hyperparams['obs_include']:
             # Assumes only one of RGB_IMAGE or DOMAIN_IMAGE is present
             if sensor == RGB_IMAGE or sensor == DOMAIN_IMAGE:
@@ -238,7 +224,6 @@
             else:
                 imstart += self._hyperparams['sensor_dims'][sensor]
         img = obs[imstart:imend]
-        img = img.reshape((IMAGE_CHANNELS,IMAGE_WIDTH, IMAGE_HEIGHT))
-        img = np.transpose(img, [1,2,0])
-        return img
->>>>>>> 7cb07215
+        img = img.reshape((image_channels, image_width, image_height))
+        img = np.transpose(img, [1, 2, 0])
+        return img